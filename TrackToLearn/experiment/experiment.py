import nibabel as nib
import numpy as np

from argparse import ArgumentParser
from os.path import join as pjoin
from typing import Tuple

from dipy.io.stateful_tractogram import Origin, Space, StatefulTractogram
from dipy.io.streamline import save_tractogram
from dipy.tracking.streamlinespeed import length

from nibabel.streamlines import Tractogram

from TrackToLearn.environments.env import BaseEnv
from TrackToLearn.environments.tracking_env import (
    TrackingEnvironment)
from TrackToLearn.environments.noisy_tracking_env import (
    NoisyTrackingEnvironment)
from TrackToLearn.environments.stopping_criteria import (
    is_flag_set, StoppingFlags)
from TrackToLearn.utils.utils import LossHistory
from TrackToLearn.utils.comet_monitor import CometMonitor


class Experiment(object):
    """ Base class for experiments
    """

    def run(self):
        """ Main method where data is loaded, classes are instanciated,
        everything is set up.
        """
        pass

    def setup_monitors(self):
        #  RL monitors
        self.train_reward_monitor = LossHistory(
            "Train Reward", "train_reward", self.experiment_path)
        self.train_length_monitor = LossHistory(
            "Train Length", "length_reward", self.experiment_path)
        self.reward_monitor = LossHistory(
            "Reward - Alignment", "reward", self.experiment_path)
        self.actor_loss_monitor = LossHistory(
            "Loss - Actor Policy Loss", "actor_loss", self.experiment_path)
        self.critic_loss_monitor = LossHistory(
            "Loss - Critic MSE Loss", "critic_loss", self.experiment_path)
        self.len_monitor = LossHistory(
            "Length", "length", self.experiment_path)

        # Tractometer monitors
        # TODO: Infer the number of bundles from the GT
        if self.tractometer_validator:
            self.vc_monitor = LossHistory(
                "Valid Connections", "vc", self.experiment_path)
            self.ic_monitor = LossHistory(
                "Invalid Connections", "ic", self.experiment_path)
            self.nc_monitor = LossHistory(
                "Non-Connections", "nc", self.experiment_path)
            self.vb_monitor = LossHistory(
                "Valid Bundles", "VB", self.experiment_path)
            self.ib_monitor = LossHistory(
                "Invalid Bundles", "IB", self.experiment_path)
            self.ol_monitor = LossHistory(
                "Overlap monitor", "ol", self.experiment_path)

        else:
            self.vc_monitor = None
            self.ic_monitor = None
            self.nc_monitor = None
            self.vb_monitor = None
            self.ib_monitor = None
            self.ol_monitor = None

        # Initialize monitors here as the first pass won't include losses
        self.actor_loss_monitor.update(0)
        self.actor_loss_monitor.end_epoch(0)
        self.critic_loss_monitor.update(0)
        self.critic_loss_monitor.end_epoch(0)

    def setup_comet(self, prefix=''):
        """ Setup comet environment
        """
        # The comet object that will handle monitors
        self.comet_monitor = CometMonitor(
            self.comet_experiment, self.name, self.experiment_path,
            prefix)
        print(self.hyperparameters)
        self.comet_monitor.log_parameters(self.hyperparameters)

    def _get_env_dict_and_dto(
        self, noisy
    ) -> Tuple[dict, dict]:
        """ Get the environment class and the environment DTO.

        Parameters
        ----------
        noisy: bool
            Whether to use the noisy environment or not.

        Returns
        -------
        class_dict: dict
            Dictionary of environment classes.
        env_dto: dict
            Dictionary of environment parameters.
        """

        env_dto = {
            'dataset_file': self.dataset_file,
            'fa_map': self.fa_map,
            'n_dirs': self.n_dirs,
            'step_size': self.step_size,
            'theta': self.theta,
            'epsilon': self.epsilon,
            'min_length': self.min_length,
            'max_length': self.max_length,
            'noise': self.noise,
            'npv': self.npv,
            'rng': self.rng,
            'alignment_weighting': self.alignment_weighting,
            'oracle_bonus': self.oracle_bonus,
            'oracle_validator': self.oracle_validator,
            'oracle_stopping_criterion': self.oracle_stopping_criterion,
            'oracle_checkpoint': self.oracle_checkpoint,
            'scoring_data': self.scoring_data,
            'tractometer_validator': self.tractometer_validator,
            'binary_stopping_threshold': self.binary_stopping_threshold,
            'compute_reward': self.compute_reward,
            'device': self.device,
            'target_sh_order': self.target_sh_order if hasattr(self, 'target_sh_order') else None,
        }

        if noisy:
            class_dict = {
                'tracking_env': NoisyTrackingEnvironment
            }
        else:
            class_dict = {
                'tracking_env': TrackingEnvironment
            }
        return class_dict, env_dto

    def get_env(self) -> Tuple[BaseEnv, BaseEnv]:
        """ Build environments

        Returns:
        --------
        env: BaseEnv
            "Forward" environment only initialized with seeds
        """

        class_dict, env_dto = self._get_env_dict_and_dto(False)

        # Someone with better knowledge of design patterns could probably
        # clean this
        env = class_dict['tracking_env'].from_dataset(
            env_dto, 'training')

        return env

    def get_valid_env(self) -> Tuple[BaseEnv, BaseEnv]:
        """ Build environments

        Returns:
        --------
        env: BaseEnv
            "Forward" environment only initialized with seeds
        """

        class_dict, env_dto = self._get_env_dict_and_dto(True)

        # Someone with better knowledge of design patterns could probably
        # clean this
        env = class_dict['tracking_env'].from_dataset(
            env_dto, 'training')

        return env

    def get_tracking_env(self):
        """ Generate environments according to tracking parameters.

        Returns:
        --------
        env: BaseEnv
            "Forward" environment only initialized with seeds
        """

        class_dict, env_dto = self._get_env_dict_and_dto(True)

        # Update DTO to include indiv. files instead of hdf5
        env_dto.update({
            'in_odf': self.in_odf,
            'wm_file': self.wm_file,
            'in_seed': self.in_seed,
            'in_mask': self.in_mask,
            'sh_basis': self.sh_basis,
            'input_wm': self.input_wm,
            'reference': self.reference_file,
            # file instead of being passed directly.
        })

        # Someone with better knowledge of design patterns could probably
        # clean this
        env = class_dict['tracking_env'].from_files(env_dto)

        return env

    def stopping_stats(self, tractogram):
        """ Compute stopping statistics for a tractogram.

        Parameters
        ----------
        tractogram: Tractogram
            Tractogram to compute statistics on.

        Returns
        -------
        stats: dict
            Dictionary of stopping statistics.
        """
        # Compute stopping statistics
        if tractogram is None:
            return {}
        # Stopping statistics are stored in the data_per_streamline
        # dictionary
        flags = tractogram.data_per_streamline['flags']
        stats = {}
        # Compute the percentage of streamlines that have a given flag set
        # for each flag
        for f in StoppingFlags:
            if len(flags) > 0:
                set_pct = np.mean(is_flag_set(flags, f))
            else:
                set_pct = 0
            stats.update({f.name: set_pct})
        return stats

    def score_tractogram(self, filename, env):
        """ Score a tractogram using the tractometer or the oracle.

        Parameters
        ----------
        filename: str
            Filename of the tractogram to score.
        """
        # Dict of scores
        all_scores = {}

        # Compute scores for the tractogram according
        # to each validator.
        for scorer in self.validators:
            scores = scorer(filename, env)
            all_scores.update(scores)

        return all_scores

    def save_rasmm_tractogram(
        self,
        tractogram,
        subject_id: str,
<<<<<<< HEAD
        env: BaseEnv,
        reference: nib.Nifti1Image
=======
        affine: np.ndarray,
        reference: nib.Nifti1Image,
        path_prefix: str = ''
>>>>>>> ddbaa2a0
    ) -> str:
        """
        Saves a non-stateful tractogram from the training/validation
        trackers.

        Parameters
        ----------
        tractogram: Tractogram
            Tractogram generated at validation time.

        Returns:
        --------
        filename: str
            Filename of the saved tractogram.
        """

        # Save tractogram so it can be looked at, used by the tractometer
        # and more
        filename = pjoin(
            path_prefix,
            self.experiment_path,
            "tractogram_{}_{}_{}.trk".format(self.experiment, self.name, subject_id))

        # Prune empty streamlines, keep only streamlines that have more
        # than the seed.
        # indices = [i for (i, s) in enumerate(tractogram.streamlines)
        #            if len(s) > env.min_nb_steps]
        indices = [i for (i, s) in enumerate(tractogram.streamlines)
                   if len(s) > 1]

        tractogram.apply_affine(env.affine_vox2rasmm)

        streamlines = tractogram.streamlines[indices]
        data_per_streamline = tractogram.data_per_streamline[indices]
        data_per_point = tractogram.data_per_point[indices]

        sft = StatefulTractogram(
            streamlines,
            reference,
            Space.RASMM,
            origin=Origin.TRACKVIS,
            data_per_streamline=data_per_streamline,
            data_per_point=data_per_point)

        sft.to_rasmm()

        save_tractogram(sft, filename, bbox_valid_check=False)

        return filename

    def log(
        self,
        valid_tractogram: Tractogram,
        valid_reward: float = 0,
        i_episode: int = 0,
    ):
        """ Print training infos and log metrics to Comet, if
        activated.

        Parameters
        ----------
        valid_tractogram: Tractogram
            Tractogram generated at validation time.
        valid_reward: float
            Sum of rewards obtained during validation.
        i_episode: int
            ith training episode.
        scores: dict
            Scores as computed by the tractometer.
        """
        if valid_tractogram:
            lens = [length(s) for s in valid_tractogram.streamlines]
        else:
            lens = [0]

        avg_valid_reward = valid_reward / len(lens)
        avg_length = np.mean(lens)  # Euclidian length

        print('---------------------------------------------------')
        print(self.experiment_path)
        print('Episode {} \t avg length: {} \t total reward: {}'.format(
            i_episode,
            avg_length,
            avg_valid_reward))
        print('---------------------------------------------------')

        # Update monitors
        self.len_monitor.update(avg_length)
        self.len_monitor.end_epoch(i_episode)

        self.reward_monitor.update(avg_valid_reward)
        self.reward_monitor.end_epoch(i_episode)

        if self.use_comet and self.comet_experiment is not None:
            # Update comet
            self.comet_monitor.update(
                self.reward_monitor,
                self.len_monitor,
                self.vc_monitor,
                self.ic_monitor,
                self.nc_monitor,
                self.vb_monitor,
                self.ib_monitor,
                self.ol_monitor,
                i_episode=i_episode)


def add_experiment_args(parser: ArgumentParser):
    parser.add_argument('path', type=str,
                        help='Path to experiment')
    parser.add_argument('experiment',
                        help='Name of experiment.')
    parser.add_argument('id', type=str,
                        help='ID of experiment.')
    parser.add_argument('--workspace', type=str, default='BundleTrack',
                        help='Comet.ml workspace')
    parser.add_argument('--rng_seed', default=1337, type=int,
                        help='Seed to fix general randomness')
    parser.add_argument('--use_comet', action='store_true',
                        help='Use comet to display training or not')
    parser.add_argument('--comet_offline_dir', type=str, help='Comet offline directory. If enabled, logs will be saved to this directory and the experiment will be ran offline.')


def add_data_args(parser: ArgumentParser):
    parser.add_argument('dataset_file',
                        help='Path to preprocessed dataset file (.hdf5)')


def add_environment_args(parser: ArgumentParser):
    parser.add_argument('--n_dirs', default=100, type=int,
                        help='Last n steps taken')
    parser.add_argument(
        '--binary_stopping_threshold',
        type=float, default=0.1,
        help='Lower limit for interpolation of tracking mask value.\n'
        'Tracking will stop below this threshold.')


def add_reward_args(parser: ArgumentParser):
    parser.add_argument('--alignment_weighting', default=1, type=float,
                        help='Alignment weighting for reward')


def add_model_args(parser: ArgumentParser):
    parser.add_argument('--n_actor', default=4096, type=int,
                        help='Number of learners')
    parser.add_argument('--hidden_dims', default='1024-1024-1024', type=str,
                        help='Hidden layers of the model')


def add_tracking_args(parser: ArgumentParser):
    parser.add_argument('--npv', default=2, type=int,
                        help='Number of random seeds per seeding mask voxel.')
    parser.add_argument('--theta', default=30, type=int,
                        help='Max angle between segments for tracking.')
    parser.add_argument('--epsilon', default=90, type=int,
                        help='Max angle between tracking step and fodf peaks.')
    parser.add_argument('--min_length', type=float, default=20.,
                        metavar='m',
                        help='Minimum length of a streamline in mm. '
                        '[%(default)s]')
    parser.add_argument('--max_length', type=float, default=200.,
                        metavar='M',
                        help='Maximum length of a streamline in mm. '
                        '[%(default)s]')
    parser.add_argument('--step_size', default=0.5, type=float,
                        help='Step size for tracking')
    parser.add_argument('--noise', default=0.0, type=float, metavar='sigma',
                        help='Add noise ~ N (0, `noise`) to the agent\'s\n'
                        'output to make tracking more probabilistic.\n'
                        'Should be between 0.0 and 0.1.'
                        '[%(default)s]')


def add_tractometer_args(parser: ArgumentParser):
    tractom = parser.add_argument_group('Tractometer')
    tractom.add_argument('--scoring_data', type=str, default=None,
                         help='Location of the tractometer scoring data.')
    tractom.add_argument('--tractometer_reference', type=str, default=None,
                         help='Reference anatomy for the Tractometer.')
    tractom.add_argument('--tractometer_validator', action='store_true',
                         help='Run tractometer during validation to monitor' +
                         ' how the training is doing w.r.t. ground truth.')
    tractom.add_argument('--tractometer_dilate', default=1, type=int,
                         help='Dilation factor for the ROIs of the '
                         'Tractometer.')


def add_oracle_args(parser: ArgumentParser):
    oracle = parser.add_argument_group('Oracle')
    oracle.add_argument('--oracle_checkpoint', type=str,
                        default='models/tractoracle.ckpt',
                        help='Checkpoint file (.ckpt) of the Oracle')
    oracle.add_argument('--oracle_validator', action='store_true',
                        help='Run a TractOracle model during validation to '
                        'monitor how the training is doing.')
    oracle.add_argument('--oracle_stopping_criterion', action='store_true',
                        help='Stop streamlines according to the Oracle.')
    oracle.add_argument('--oracle_bonus', default=0, type=float,
                        help='Sparse oracle weighting for reward.')<|MERGE_RESOLUTION|>--- conflicted
+++ resolved
@@ -127,7 +127,8 @@
             'binary_stopping_threshold': self.binary_stopping_threshold,
             'compute_reward': self.compute_reward,
             'device': self.device,
-            'target_sh_order': self.target_sh_order if hasattr(self, 'target_sh_order') else None,
+            'target_sh_order': self.target_sh_order
+            if hasattr(self, 'target_sh_order') else None,
         }
 
         if noisy:
@@ -258,14 +259,8 @@
         self,
         tractogram,
         subject_id: str,
-<<<<<<< HEAD
         env: BaseEnv,
         reference: nib.Nifti1Image
-=======
-        affine: np.ndarray,
-        reference: nib.Nifti1Image,
-        path_prefix: str = ''
->>>>>>> ddbaa2a0
     ) -> str:
         """
         Saves a non-stateful tractogram from the training/validation
@@ -285,9 +280,8 @@
         # Save tractogram so it can be looked at, used by the tractometer
         # and more
         filename = pjoin(
-            path_prefix,
-            self.experiment_path,
-            "tractogram_{}_{}_{}.trk".format(self.experiment, self.name, subject_id))
+            self.experiment_path, "tractogram_{}_{}_{}.trk".format(
+                self.experiment, self.name, subject_id))
 
         # Prune empty streamlines, keep only streamlines that have more
         # than the seed.
@@ -386,7 +380,9 @@
                         help='Seed to fix general randomness')
     parser.add_argument('--use_comet', action='store_true',
                         help='Use comet to display training or not')
-    parser.add_argument('--comet_offline_dir', type=str, help='Comet offline directory. If enabled, logs will be saved to this directory and the experiment will be ran offline.')
+    parser.add_argument('--comet_offline_dir', type=str, help='Comet offline '
+                        'directory. If enabled, logs will be saved to this '
+                        'directory and the experiment will be ran offline.')
 
 
 def add_data_args(parser: ArgumentParser):

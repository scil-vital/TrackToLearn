--- conflicted
+++ resolved
@@ -6,7 +6,9 @@
 from TrackToLearn.utils.torch_utils import get_device_str, get_device
 import contextlib
 
-autocast_context = torch.cuda.amp.autocast if torch.cuda.is_available() else contextlib.nullcontext
+autocast_context = torch.cuda.amp.autocast if \
+    torch.cuda.is_available() else contextlib.nullcontext
+
 
 class OracleSingleton:
     _self = None
@@ -41,14 +43,8 @@
         N = len(streamlines)
         # Placeholders for input and output data
         placeholder = torch.zeros(
-<<<<<<< HEAD
-            (self.batch_size, 127, 3), pin_memory=True, requires_grad=False)
-        result = torch.zeros((N), dtype=torch.float, device=self.device,
-                             requires_grad=False)
-=======
             (self.batch_size, 127, 3), pin_memory=get_device_str() == "cuda")
         result = torch.zeros((N), dtype=torch.float, device=self.device)
->>>>>>> ddbaa2a0
 
         # Get the first batch
         batch = streamlines[:self.batch_size]

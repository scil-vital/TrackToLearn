#!/usr/bin/env python3
import argparse
import json
import nibabel as nib
import numpy as np
import os
import random
import torch

from argparse import RawTextHelpFormatter
from os.path import join

from dipy.io.utils import get_reference_info, create_tractogram_header
from nibabel.streamlines import detect_format
from scilpy.io.utils import (add_overwrite_arg,
                             add_sh_basis_args,
                             assert_inputs_exist, assert_outputs_exist,
                             verify_compression_th)
from scilpy.tracking.utils import verify_streamline_length_options

from TrackToLearn.algorithms.sac_auto import SACAuto
from TrackToLearn.datasets.utils import MRIDataVolume

from TrackToLearn.experiment.experiment import Experiment
from TrackToLearn.tracking.tracker import Tracker
from TrackToLearn.utils.torch_utils import get_device

# Define the example model paths from the install folder.
# Hackish ? I'm not aware of a better solution but I'm
# open to suggestions.
_ROOT = os.sep.join(os.path.normpath(
    os.path.dirname(__file__)).split(os.sep)[:-2])
DEFAULT_MODEL = os.path.join(
    _ROOT, 'models')


class TrackToLearnTrack(Experiment):
    """ TrackToLearn testing script. Should work on any model trained with a
    TrackToLearn experiment
    """

    def __init__(
        self,
        track_dto,
    ):
        """
        """

        self.in_odf = track_dto['in_odf']
        self.wm_file = track_dto['in_mask']

        self.in_seed = track_dto['in_seed']
        self.in_mask = track_dto['in_mask']
        self.input_wm = track_dto['input_wm']

        self.dataset_file = None
        self.subject_id = None

        self.reference_file = track_dto['in_mask']
        self.out_tractogram = track_dto['out_tractogram']

        self.noise = track_dto['noise']

        self.binary_stopping_threshold = \
            track_dto['binary_stopping_threshold']

        self.n_actor = track_dto['n_actor']
        self.npv = track_dto['npv']
        self.min_length = track_dto['min_length']
        self.max_length = track_dto['max_length']

        self.compress = track_dto['compress'] or 0.0
        self.sh_basis = track_dto['sh_basis']
        self.save_seeds = track_dto['save_seeds']

        # Tractometer parameters
        self.tractometer_validator = False
        self.scoring_data = None

        self.compute_reward = False
        self.render = False

        self.device = get_device()

        self.fa_map = None
        if 'fa_map_file' in track_dto:
            fa_image = nib.load(
                track_dto['fa_map_file'])
            self.fa_map = MRIDataVolume(
                data=fa_image.get_fdata(),
                affine_vox2rasmm=fa_image.affine)

        self.agent = track_dto['agent']
        self.hyperparameters = track_dto['hyperparameters']

        with open(self.hyperparameters, 'r') as json_file:
            hyperparams = json.load(json_file)
            self.algorithm = hyperparams['algorithm']
            self.step_size = float(hyperparams['step_size'])
            self.voxel_size = hyperparams.get('voxel_size', 2.0)
            self.theta = hyperparams['max_angle']
            self.epsilon = hyperparams['epsilon']
            self.hidden_dims = hyperparams['hidden_dims']
            self.n_dirs = hyperparams['n_dirs']
<<<<<<< HEAD
=======
            self.target_sh_order = hyperparams['target_sh_order']
>>>>>>> ddbaa2a0

        self.alignment_weighting = 0.0
        # Oracle parameters
        self.oracle_checkpoint = None
        self.oracle_bonus = 0.0
        self.oracle_validator = False
        self.oracle_stopping_criterion = False

        self.random_seed = track_dto['rng_seed']
        torch.manual_seed(self.random_seed)
        np.random.seed(self.random_seed)
        random.seed(self.random_seed)
        self.rng = np.random.RandomState(seed=self.random_seed)

        self.comet_experiment = None

    def run(self):
        """
        Main method where the magic happens
        """
        # Presume iso vox
        ref_img = nib.load(self.reference_file)
        tracking_voxel_size = ref_img.header.get_zooms()[0]

        # # Set the voxel size so the agent traverses the same "quantity" of
        # # voxels per step as during training.
        step_size_mm = self.step_size
        if abs(float(tracking_voxel_size) - float(self.voxel_size)) >= 0.1:
            step_size_mm = (
                float(tracking_voxel_size) / float(self.voxel_size)) * \
                self.step_size

            print("Agent was trained on a voxel size of {}mm and a "
                  "step size of {}mm.".format(self.voxel_size, self.step_size))

            print("Subject has a voxel size of {}mm, setting step size to "
                  "{}mm.".format(tracking_voxel_size, step_size_mm))

        # Instanciate environment. Actions will be fed to it and new
        # states will be returned. The environment updates the streamline
        env = self.get_tracking_env()
        env.step_size_mm = step_size_mm

        # Get example state to define NN input size
        example_state = env.reset(0, 1)
        self.input_size = example_state.shape[1]
        self.action_size = env.get_action_size()

        # Load agent
        algs = {'SACAuto': SACAuto}

        rl_alg = algs[self.algorithm]
        print('Tracking with {} agent.'.format(self.algorithm))
        # The RL training algorithm
        alg = rl_alg(
            self.input_size,
            self.action_size,
            self.hidden_dims,
            n_actors=self.n_actor,
            rng=self.rng,
            device=self.device)

        # Load pretrained policies
        alg.agent.load(self.agent, 'last_model_state')

        # Initialize Tracker, which will handle streamline generation

        tracker = Tracker(
            alg, self.n_actor, compress=self.compress,
            min_length=self.min_length, max_length=self.max_length,
            save_seeds=self.save_seeds)

        # Run tracking
        env.load_subject()
        filetype = detect_format(self.out_tractogram)
        tractogram = tracker.track(env, filetype)

        reference = get_reference_info(self.reference_file)
        header = create_tractogram_header(filetype, *reference)

        # Use generator to save the streamlines on-the-fly
        nib.streamlines.save(tractogram, self.out_tractogram, header=header)


def add_mandatory_options_tracking(p):
    p.add_argument('in_odf',
                   help='File containing the orientation diffusion function \n'
                        'as spherical harmonics file (.nii.gz). Ex: ODF or '
                        'fODF.\nCan be of any order and basis (including "full'
                        '" bases for\nasymmetric ODFs). See also --sh_basis.')
    p.add_argument('in_seed',
                   help='Seeding mask (.nii.gz). Must be represent the WM/GM '
                        'interface.')
    p.add_argument('in_mask',
                   help='Tracking mask (.nii.gz).\n'
                        'Tracking will stop outside this mask.')
    p.add_argument('out_tractogram',
                   help='Tractogram output file (must be .trk or .tck).')
    p.add_argument('--input_wm', action='store_true',
                   help='If set, append the WM mask to the input signal. The '
                        'agent must have been trained accordingly.')


def add_out_options(p):
    out_g = p.add_argument_group('Output options')
    out_g.add_argument('--compress', type=float, metavar='thresh',
                       help='If set, will compress streamlines. The parameter '
                            'value is the \ndistance threshold. A rule of '
                            'thumb is to set it to 0.1mm for \ndeterministic '
                            'streamlines and 0.2mm for probabilitic '
                            'streamlines [%(default)s].')
    add_overwrite_arg(out_g)
    out_g.add_argument('--save_seeds', action='store_true',
                       help='If set, save the seeds used for the tracking \n '
                            'in the data_per_streamline property.\n'
                            'Hint: you can then use '
                            'scilpy_compute_seed_density_map.')
    return out_g


def add_track_args(parser):

    add_mandatory_options_tracking(parser)

    basis_group = parser.add_argument_group('Basis options')
    add_sh_basis_args(basis_group)
    add_out_options(parser)

    agent_group = parser.add_argument_group('Tracking agent options')
    agent_group.add_argument('--agent', type=str,
                             help='Path to the folder containing .pth files.\n'
                             'If not set, will default to the example '
                             'models.\n'
                             '[{}]'.format(DEFAULT_MODEL))
    agent_group.add_argument(
        '--hyperparameters', type=str,
        help='Path to the .json file containing the '
        'hyperparameters of your tracking agent. \n'
        'If not set, will default to the example models.\n'
        '[{}]'.format(DEFAULT_MODEL))
    agent_group.add_argument('--n_actor', type=int, default=10000, metavar='N',
                             help='Number of streamlines to track simultaneous'
                             'ly.\nLimited by the size of your GPU and RAM. A '
                             'higher value\nwill speed up tracking up to a '
                             'point [%(default)s].')

    seed_group = parser.add_argument_group('Seeding options')
    seed_group.add_argument('--npv', type=int, default=1,
                            help='Number of seeds per voxel [%(default)s].')
    track_g = parser.add_argument_group('Tracking options')
    track_g.add_argument('--min_length', type=float, default=10.,
                         metavar='m',
                         help='Minimum length of a streamline in mm. '
                         '[%(default)s]')
    track_g.add_argument('--max_length', type=float, default=300.,
                         metavar='M',
                         help='Maximum length of a streamline in mm. '
                         '[%(default)s]')
    track_g.add_argument('--noise', default=0.0, type=float, metavar='sigma',
                         help='Add noise ~ N (0, `noise`) to the agent\'s\n'
                         'output to make tracking more probabilistic.\n'
                         'Should be between 0.0 and 0.1.'
                         '[%(default)s]')
    track_g.add_argument('--fa_map', type=str, default=None,
                         help='Scale the added noise (see `--noise`) according'
                         '\nto the provided FA map (.nii.gz). Optional.')
    track_g.add_argument(
        '--binary_stopping_threshold',
        type=float, default=0.1,
        help='Lower limit for interpolation of tracking mask value.\n'
             'Tracking will stop below this threshold.')
    parser.add_argument('--rng_seed', default=1337, type=int,
                        help='Random number generator seed [%(default)s].')


def verify_agent_option(parser, args):

    if (args.agent is not None and args.hyperparameters is None) or \
       (args.agent is None and args.hyperparameters is not None):
        parser.error('You must specify both --agent and --hyperparameters '
                     'arguments or use the default model.')

    if args.agent is None:
        args.agent = DEFAULT_MODEL
        args.hyperparameters = join(
            DEFAULT_MODEL, 'hyperparameters.json')


def parse_args():
    """ Generate a tractogram from a trained model. """
    parser = argparse.ArgumentParser(
        description=parse_args.__doc__,
        formatter_class=RawTextHelpFormatter)

    add_track_args(parser)

    args = parser.parse_args()

    assert_inputs_exist(parser, [args.in_odf, args.in_seed, args.in_mask])
    assert_outputs_exist(parser, args, args.out_tractogram)
    if not nib.streamlines.is_supported(args.out_tractogram):
        parser.error('Invalid output streamline file format (must be trk or ' +
                     'tck): {0}'.format(args.out_tractogram))

    verify_streamline_length_options(parser, args)
    verify_compression_th(args.compress)
    verify_agent_option(parser, args)

    return args


def main():
    """ Main tracking script """
    args = parse_args()

    experiment = TrackToLearnTrack(
        vars(args)
    )

    experiment.run()


if __name__ == '__main__':
    main()<|MERGE_RESOLUTION|>--- conflicted
+++ resolved
@@ -70,7 +70,7 @@
         self.max_length = track_dto['max_length']
 
         self.compress = track_dto['compress'] or 0.0
-        self.sh_basis = track_dto['sh_basis']
+        self.sh_basis = track_dto['sh_basis'][0]
         self.save_seeds = track_dto['save_seeds']
 
         # Tractometer parameters
@@ -102,10 +102,7 @@
             self.epsilon = hyperparams['epsilon']
             self.hidden_dims = hyperparams['hidden_dims']
             self.n_dirs = hyperparams['n_dirs']
-<<<<<<< HEAD
-=======
-            self.target_sh_order = hyperparams['target_sh_order']
->>>>>>> ddbaa2a0
+            self.target_sh_order = hyperparams.get('target_sh_order', 8.0)
 
         self.alignment_weighting = 0.0
         # Oracle parameters

--- conflicted
+++ resolved
@@ -46,10 +46,6 @@
       "${dataset_file}" \
       $DEST_FOLDER/model \
       $DEST_FOLDER/model/hyperparameters.json \
-<<<<<<< HEAD
-=======
-      ${DEST_FOLDER}/${filename} \
->>>>>>> a7438895
       --rng_seed=${SEED} \
       --prob="${prob}" \
       --noise=${noise} \
@@ -57,14 +53,7 @@
       --n_actor="${n_actor}" \
       --min_length="$min_length" \
       --max_length="$max_length" \
-<<<<<<< HEAD
       --use_gpu
-=======
-      --use_gpu \
-      --binary_stopping_threshold=0.1 \
-      --oracle_validator \
-      --oracle_checkpoint='epoch_39_ismrm2015v3.ckpt' \
->>>>>>> a7438895
 
     validation_folder=$DEST_FOLDER/scoring_"${SUBJECT_ID}"_${npv}_${noise}
     mkdir -p $validation_folder
